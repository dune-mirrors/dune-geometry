// -*- tab-width: 4; indent-tabs-mode: nil; c-basic-offset: 2 -*-
// vi: set et ts=4 sw=2 sts=2:
#ifndef DUNE_GEOMETRY_GENERICGEOMETRY_SUBTOPOLOGIES_HH
#define DUNE_GEOMETRY_GENERICGEOMETRY_SUBTOPOLOGIES_HH

#include <cassert>
#include <vector>

#include <dune/common/forloop.hh>
#include <dune/common/static_assert.hh>
#include <dune/common/typetraits.hh>

#include <dune/geometry/genericgeometry/topologytypes.hh>
#include <dune/geometry/genericgeometry/codimtable.hh>

namespace Dune
{

  namespace GenericGeometry
  {

    template< class Topology, unsigned int codim >
    struct Size;

    template< class Topology, unsigned int codim, unsigned int i >
    struct SubTopology;

    template< class Topology, unsigned int codim, unsigned int subcodim >
    class SubTopologySize;

    template< class Topology, unsigned int codim, unsigned int subcodim >
    class GenericSubTopologyNumbering;

    template< class Topology, unsigned int codim, unsigned int subcodim >
    class SubTopologyNumbering;



    // Size
    // ----

    template< class Topology, unsigned int dim, unsigned int codim >
    class SizeImpl;

    template< unsigned int dim, unsigned int codim >
    class SizeImpl< Point, dim, codim >
    {
      typedef Point Topology;
      dune_static_assert( (dim == Topology :: dimension), "Wrong dimension" );
      dune_static_assert( (codim <= dim), "Invalid codimension" );

    public:
      enum { value = 1 };
    };

    template< class BaseTopology, unsigned int dim, unsigned int codim >
    class SizeImpl< Prism< BaseTopology >, dim, codim >
    {
      typedef Prism< BaseTopology > Topology;
      dune_static_assert( (dim == Topology :: dimension), "Wrong dimension" );
      dune_static_assert( (codim <= dim), "Invalid codimension" );

      enum { m = Size< BaseTopology, codim-1 > :: value };
      enum { n = Size< BaseTopology, codim > :: value };

    public:
      enum { value = n + 2*m };
    };

    template< class BaseTopology, unsigned int dim >
    class SizeImpl< Prism< BaseTopology >, dim, 0 >
    {
      typedef Prism< BaseTopology > Topology;
      dune_static_assert( (dim == Topology :: dimension), "Wrong dimension" );

    public:
      enum { value = 1 };
    };

    template< class BaseTopology, unsigned int dim >
    class SizeImpl< Prism< BaseTopology >, dim, dim >
    {
      typedef Prism< BaseTopology > Topology;
      dune_static_assert( (dim == Topology :: dimension), "Wrong dimension" );

      enum { m = Size< BaseTopology, dim-1 > :: value };

    public:
      enum { value = 2*m };
    };

    template< class BaseTopology, unsigned int dim, unsigned int codim >
    class SizeImpl< Pyramid< BaseTopology >, dim, codim >
    {
      typedef Pyramid< BaseTopology > Topology;
      dune_static_assert( (dim == Topology :: dimension), "Wrong dimension" );
      dune_static_assert( (codim <= dim), "Invalid codimension" );

      enum { m = Size< BaseTopology, codim-1 > :: value };
      enum { n = Size< BaseTopology, codim > :: value };

    public:
      enum { value = m+n };
    };

    template< class BaseTopology, unsigned int dim >
    class SizeImpl< Pyramid< BaseTopology >, dim, 0 >
    {
      typedef Pyramid< BaseTopology > Topology;
      dune_static_assert( (dim == Topology :: dimension), "Wrong dimension" );

    public:
      enum { value = 1 };
    };

    template< class BaseTopology, unsigned int dim >
    class SizeImpl< Pyramid< BaseTopology >, dim, dim >
    {
      typedef Pyramid< BaseTopology > Topology;
      dune_static_assert( (dim == Topology :: dimension), "Wrong dimension" );

      enum { m = Size< BaseTopology, dim-1 > :: value };

    public:
      enum { value = m+1 };
    };

    /** \brief statically compute the number of subentities of a given codimension */
    template< class Topology, unsigned int codim >
    struct Size
    {
      enum { value = SizeImpl< Topology, Topology :: dimension, codim > :: value };
    };



    // size
    // ----

    /** \brief compute the number of subentities of a given codimension */
    unsigned int size ( unsigned int topologyId, int dim, int codim );



    // SubTopology
    // -----------

    template< class Topology, unsigned int dim, unsigned int codim, unsigned int i >
    class SubTopologyImpl;

    template< unsigned int dim, unsigned int codim, unsigned int i >
    class SubTopologyImpl< Point, dim, codim, i >
    {
      typedef Point Topology;
      dune_static_assert( (dim == Topology :: dimension), "Wrong dimension" );
      dune_static_assert( (codim <= dim), "Invalid codimension" );
      dune_static_assert( (i < Size< Topology, codim > :: value),
                          "Invalid subentity index" );

    public:
      typedef Topology type;
    };

    template< class BaseTopology, unsigned int dim, unsigned int codim, unsigned int i >
    class SubTopologyImpl< Prism< BaseTopology >, dim, codim, i >
    {
      typedef Prism< BaseTopology > Topology;
      dune_static_assert( (dim == Topology :: dimension), "Wrong dimension" );
      dune_static_assert( (codim <= dim), "Invalid codimension" );
      dune_static_assert( (i < Size< Topology, codim > :: value),
                          "Invalid subentity index" );

      enum { m = Size< BaseTopology, codim-1 > :: value };
      enum { n = Size< BaseTopology, codim > :: value };

      enum { s = (i < n+m ? 0 : 1) };

      template< bool >
      struct PrismSub
      {
        typedef Prism< typename SubTopology< BaseTopology, codim, i > :: type > type;
      };

      template< bool >
      struct BaseSub
      {
        typedef typename SubTopology< BaseTopology, codim-1, i-(n+s*m) > :: type type;
      };

    public:
      typedef typename SelectType< (i < n), PrismSub<true>, BaseSub<false> > :: Type :: type type;
    };

    template< class BaseTopology, unsigned int dim, unsigned int i >
    class SubTopologyImpl< Prism< BaseTopology >, dim, 0, i >
    {
      typedef Prism< BaseTopology > Topology;
      dune_static_assert( (dim == Topology :: dimension), "Wrong dimension" );
      dune_static_assert( (i < Size< Topology, 0 > :: value),
                          "Invalid subentity index" );
    public:
      typedef Topology type;
    };

    template< class BaseTopology, unsigned int dim, unsigned int i >
    class SubTopologyImpl< Prism< BaseTopology >, dim, dim, i >
    {
      typedef Prism< BaseTopology > Topology;
      dune_static_assert( (dim == Topology :: dimension), "Wrong dimension" );
      dune_static_assert( (i < Size< Topology, dim > :: value),
                          "Invalid subentity index" );
    public:
      typedef Point type;
    };

    template< class BaseTopology, unsigned int dim, unsigned int codim, unsigned int i >
    class SubTopologyImpl< Pyramid< BaseTopology >, dim, codim, i >
    {
      typedef Pyramid< BaseTopology > Topology;
      dune_static_assert( (dim == Topology :: dimension), "Wrong dimension" );
      dune_static_assert( (codim <= dim), "Invalid codimension" );
      dune_static_assert( (i < Size< Topology, codim > :: value),
                          "Invalid subentity index" );

      enum { m = Size< BaseTopology, codim-1 > :: value };

      template< bool >
      struct BaseSub
      {
        typedef typename SubTopology< BaseTopology, codim-1, i > :: type type;
      };

      template< bool >
      struct PyramidSub
      {
        typedef Pyramid< typename SubTopology< BaseTopology, codim, i-m > :: type > type;
      };

    public:
      typedef typename SelectType< (i < m), BaseSub<true>, PyramidSub<false> > :: Type :: type type;
    };

    template< class BaseTopology, unsigned int dim, unsigned int i >
    class SubTopologyImpl< Pyramid< BaseTopology >, dim, 0, i >
    {
      typedef Pyramid< BaseTopology > Topology;
      dune_static_assert( (dim == Topology :: dimension), "Wrong dimension" );
      dune_static_assert( (i < Size< Topology, 0 > :: value),
                          "Invalid subentity index" );

    public:
      typedef Topology type;
    };

    template< class BaseTopology, unsigned int dim, unsigned int i >
    class SubTopologyImpl< Pyramid< BaseTopology >, dim, dim, i >
    {
      typedef Pyramid< BaseTopology > Topology;
      dune_static_assert( (dim == Topology :: dimension), "Wrong dimension" );
      dune_static_assert( (i < Size< Topology, dim > :: value),
                          "Invalid subentity index" );

    public:
      typedef Point type;
    };

    template< class Topology, unsigned int codim, unsigned int i >
    struct SubTopology
    {
      typedef typename SubTopologyImpl< Topology, Topology :: dimension, codim, i > :: type type;
    };



    // subTopologyId
    // -------------

    /** \brief compute the topology id of a given subentity
     *
<<<<<<< HEAD
     *  \param codim  codimension of the subentity that we are interested in
     *  \param i      number of the subentity that we are interested in
=======
     * \param topologyId Topology id of entity
     * \param dim Dimension of entity
     * \param codim Codimension of the subentity that we are interested in
     * \param i Number of the subentity that we are interested in
>>>>>>> 39faf8e7
     */
    unsigned int subTopologyId ( unsigned int topologyId, int dim, int codim, unsigned int i );



    // SubTopologySize
    // ---------------

    template< class Topology, unsigned int codim, unsigned int subcodim >
    class SubTopologySize
    {
      template< int i >
      struct Builder;

      unsigned int size_[ Size< Topology, codim > :: value ];

      SubTopologySize ()
      {
        ForLoop< Builder, 0, Size< Topology, codim > :: value-1 >
        :: apply( *this );
      }

      SubTopologySize ( const SubTopologySize & );

      static const SubTopologySize &instance ()
      {
        static SubTopologySize inst;
        return inst;
      }

    public:
      static unsigned int size ( unsigned int i )
      {
        assert( (i < Size< Topology, codim > :: value) );
        return instance().size_[ i ];
      }
    };

    template< class Topology, unsigned int codim, unsigned int subcodim >
    template< int i >
    struct SubTopologySize< Topology, codim, subcodim > :: Builder
    {
      typedef GenericGeometry :: SubTopologySize< Topology, codim, subcodim >
      SubTopologySize;
      typedef typename GenericGeometry :: SubTopology< Topology, codim, i > :: type
      SubTopology;

      static void apply ( SubTopologySize &subTopologySize )
      {
        subTopologySize.size_[ i ] = Size< SubTopology, subcodim > :: value;
      }
    };



    // GenericSubTopologyNumbering
    // ---------------------------

    template< class Topology, unsigned int codim,
        unsigned int subdim, unsigned int subcodim >
    struct GenericSubTopologyNumberingHelper;

    template< class BaseTopology, unsigned int codim,
        unsigned int subdim, unsigned int subcodim >
    struct GenericSubTopologyNumberingHelper
    < Prism< BaseTopology >, codim, subdim, subcodim >
    {
      typedef Prism< BaseTopology > Topology;

      enum { m = Size< BaseTopology, codim-1 > :: value };
      enum { n = Size< BaseTopology, codim > :: value };

      enum { mb = Size< BaseTopology, codim+subcodim-1 > :: value };
      enum { nb = Size< BaseTopology, codim+subcodim > :: value };

      static unsigned int number ( unsigned int i, unsigned int j )
      {
        const unsigned int s = (i < n+m ? 0 : 1);
        if( i < n )
        {
          const unsigned int ms = SubTopologySize< BaseTopology, codim, subcodim-1 > :: size( i );
          const unsigned int ns = SubTopologySize< BaseTopology, codim, subcodim > :: size( i );
          const unsigned int ss = (j < ns+ms ? 0 : 1);
          if( j < ns )
            return GenericSubTopologyNumbering< BaseTopology, codim, subcodim >
                   :: number( i, j );
          else
            return GenericSubTopologyNumbering< BaseTopology, codim, subcodim-1 >
                   :: number( i, j-(ns+ss*ms) ) + nb + ss*mb;
        }
        else
          return GenericSubTopologyNumbering< BaseTopology, codim-1, subcodim >
                 :: number( i-(n+s*m), j ) + nb + s*mb;
      }
    };

    template< class BaseTopology, unsigned int codim, unsigned int subdim >
    struct GenericSubTopologyNumberingHelper
    < Prism< BaseTopology >, codim, subdim, 0 >
    {
      typedef Prism< BaseTopology > Topology;

      static unsigned int number ( unsigned int i, unsigned int j )
      {
        return i;
      }
    };

    template< class BaseTopology, unsigned int codim, unsigned int subdim >
    struct GenericSubTopologyNumberingHelper
    < Prism< BaseTopology >, codim, subdim, subdim >
    {
      typedef Prism< BaseTopology > Topology;

      enum { m = Size< BaseTopology, codim-1 > :: value };
      enum { n = Size< BaseTopology, codim > :: value };

      enum { mb = Size< BaseTopology, codim+subdim-1 > :: value };

      static unsigned int number ( unsigned int i, unsigned int j )
      {
        const unsigned int s = (i < n+m ? 0 : 1);
        if( i < n )
        {
          const unsigned int ms = SubTopologySize< BaseTopology, codim, subdim-1 > :: size( i );
          const unsigned int ss = (j < ms ? 0 : 1);
          return GenericSubTopologyNumbering< BaseTopology, codim, subdim-1 >
                 :: number( i, j-ss*ms ) + ss*mb;
        }
        else
          return GenericSubTopologyNumbering< BaseTopology, codim-1, subdim >
                 :: number( i-(n+s*m), j ) + s*mb;
      }
    };

    template< class BaseTopology, unsigned int codim,
        unsigned int subdim, unsigned int subcodim >
    struct GenericSubTopologyNumberingHelper
    < Pyramid< BaseTopology >, codim, subdim, subcodim >
    {
      typedef Pyramid< BaseTopology > Topology;

      enum { m = Size< BaseTopology, codim-1 > :: value };

      enum { mb = Size< BaseTopology, codim+subcodim-1 > :: value };

      static unsigned int number ( unsigned int i, unsigned int j )
      {
        if( i < m )
          return GenericSubTopologyNumbering< BaseTopology, codim-1, subcodim >
                 :: number( i, j );
        else
        {
          const unsigned int ms = SubTopologySize< BaseTopology, codim, subcodim-1 > :: size( i-m );
          if( j < ms )
            return GenericSubTopologyNumbering< BaseTopology, codim, subcodim-1 >
                   :: number( i-m, j );
          else
            return GenericSubTopologyNumbering< BaseTopology, codim, subcodim >
                   :: number( i-m, j-ms ) + mb;
        }
      }
    };

    template< class BaseTopology, unsigned int codim, unsigned int subdim >
    struct GenericSubTopologyNumberingHelper
    < Pyramid< BaseTopology >, codim, subdim, 0 >
    {
      typedef Pyramid< BaseTopology > Topology;

      static unsigned int number ( unsigned int i, unsigned int j )
      {
        return i;
      }
    };

    template< class BaseTopology, unsigned int codim, unsigned int subdim >
    struct GenericSubTopologyNumberingHelper
    < Pyramid< BaseTopology >, codim, subdim, subdim >
    {
      typedef Pyramid< BaseTopology > Topology;

      enum { m = Size< BaseTopology, codim-1 > :: value };

      enum { mb = Size< BaseTopology, codim+subdim-1 > :: value };

      static unsigned int number ( unsigned int i, unsigned int j )
      {
        if( i < m )
          return GenericSubTopologyNumbering< BaseTopology, codim-1, subdim >
                 :: number( i, j );
        else
        {
          const unsigned int ms = SubTopologySize< BaseTopology, codim, subdim-1 > :: size( i-m );
          if( j < ms )
            return GenericSubTopologyNumbering< BaseTopology, codim, subdim-1 >
                   :: number( i-m, j );
          else
            return mb;
        }
      }
    };

    template< class Topology, unsigned int codim, unsigned int subcodim >
    class GenericSubTopologyNumbering
    {
      dune_static_assert( (codim <= Topology :: dimension), "Invalid codimension" );
      dune_static_assert( (codim + subcodim <= Topology :: dimension),
                          "Invalid subcodimension" );

      template< bool >
      struct BorderCodim
      {
        static unsigned int number ( unsigned int i, unsigned int j )
        {
          return (codim == 0 ? j : i );
        }
      };

      template< bool >
      struct InnerCodim
      {
        static unsigned int number ( unsigned int i, unsigned int j )
        {
          return GenericSubTopologyNumberingHelper
                 < Topology, codim, Topology :: dimension - codim, subcodim >
                 :: number( i, j );
        }
      };

    public:
      static unsigned int number ( unsigned int i, unsigned int j )
      {
        assert( (j <= SubTopologySize< Topology, codim, subcodim > :: size( i )) );
        return SelectType
               < (codim == 0) || (codim == Topology :: dimension), BorderCodim<true>, InnerCodim<false> >
               :: Type :: number( i, j );
      }
    };



    // subTopologyNumbering
    // --------------------

    void subTopologyNumbering ( unsigned int topologyId, int dim, int codim, unsigned int i, int subcodim,
                                unsigned int *beginOut, unsigned int *endOut );



    // SubTopologyNumbering
    // --------------------

    template< class Topology, unsigned int codim, unsigned int subcodim >
    class SubTopologyNumbering
    {
      typedef GenericSubTopologyNumbering< Topology, codim, subcodim >
      GenericNumbering;

      std :: vector< unsigned int > numbering_[ Size< Topology, codim > :: value ];

    public:
      static unsigned int number ( unsigned int i, unsigned int j )
      {
        assert( (j <= SubTopologySize< Topology, codim, subcodim > :: size( i )) );
        return instance().numbering_[ i ][ j ];
      }

    private:
      SubTopologyNumbering ()
      {
        for( unsigned int i = 0; i < Size< Topology, codim > :: value; ++i )
        {
          const unsigned int size = SubTopologySize< Topology, codim, subcodim > :: size( i );
          numbering_[ i ].resize( size );
          for( unsigned int j = 0; j < size; ++j )
            numbering_[ i ][ j ] = GenericNumbering :: number( i, j );
        }
      }

      static const SubTopologyNumbering &instance ()
      {
        static SubTopologyNumbering inst;
        return inst;
      }
    };



    // SubTopologyMapper
    // -----------------

    template< class Topology >
    class SubTopologyMapper
    {
      static const unsigned int dimension = Topology::dimension;

      template< class A, class B >
      struct StaticSum
      {
        static const unsigned int value = A::value + B::value;
      };

      template< int codim >
      struct Size
      {
        static const unsigned int value = GenericGeometry::Size< Topology, codim >::value;
      };

      template< int codim >
      struct CalcOffset
      {
        static void apply ( unsigned int (&offsets)[ dimension+2 ] )
        {
          offsets[ codim+1 ] = offsets[ codim ] + Size< codim >::value;
        }
      };

    public:
      static const unsigned int staticSize = GenericForLoop< StaticSum, Size, 0, dimension >::value;

      SubTopologyMapper ()
      {
        offsets_[ 0 ] = 0;
        ForLoop< CalcOffset, 0, dimension >::apply( offsets_ );
        assert( size() == staticSize );
      }

      unsigned int operator() ( const unsigned int codim, const unsigned int subEntity ) const
      {
        const unsigned int offset = offsets_[ codim ];
        assert( offset + subEntity < offsets_[ codim+1 ] );
        return offset + subEntity;
      }

      unsigned int size () const
      {
        return offsets_[ dimension+1 ];
      }

    private:
      unsigned int offsets_[ dimension+2 ];
    };

  } // namespace GenericGeometry

} // namespace Dune

#endif // #ifndef DUNE_GEOMETRY_GENERICGEOMETRY_SUBTOPOLOGIES_HH<|MERGE_RESOLUTION|>--- conflicted
+++ resolved
@@ -277,15 +277,10 @@
 
     /** \brief compute the topology id of a given subentity
      *
-<<<<<<< HEAD
-     *  \param codim  codimension of the subentity that we are interested in
-     *  \param i      number of the subentity that we are interested in
-=======
-     * \param topologyId Topology id of entity
-     * \param dim Dimension of entity
-     * \param codim Codimension of the subentity that we are interested in
-     * \param i Number of the subentity that we are interested in
->>>>>>> 39faf8e7
+     *  \param topologyId  topology id of the entity
+     *  \param dim         dimension of the entity
+     *  \param codim       codimension of the subentity that we are interested in
+     *  \param i           number of the subentity that we are interested in
      */
     unsigned int subTopologyId ( unsigned int topologyId, int dim, int codim, unsigned int i );
 
