--- conflicted
+++ resolved
@@ -108,11 +108,6 @@
 
     /** \brief obtain the type of this reference element */
     const GeometryType &type () const { return type( 0, 0 ); }
-
-    unsigned int topologyId ( int i, int c ) const DUNE_DEPRECATED
-    {
-      return type( i, c ).id();
-    }
 
     /** \brief initialize the reference element
      *
@@ -399,26 +394,6 @@
       return *(mappings_[ codimVariable ][ i ]);
     }
 
-<<<<<<< HEAD
-=======
-    /** \brief obtain the type of subentity (i,c)
-     *
-     *  Denote by E the i-th subentity of codimension c of the current
-     *  reference element. This method returns the GeometryType of E.
-     *
-     *  \param[in]  i      number of subentity E (0 <= i < size( c ))
-     *  \param[in]  c      codimension of subentity E
-     */
-    const GeometryType &type ( int i, int c ) const
-    {
-      assert( (c >= 0) && (c <= dim) );
-      return info_[ c ][ i ].type();
-    }
-
-    /** \brief obtain the type of this reference element */
-    const GeometryType &type () const { return type( 0, 0 ); }
-
->>>>>>> 93248a00
     /** \brief obtain the volume of the reference element */
     ctype volume () const
     {
@@ -499,19 +474,11 @@
       : public std::vector< typename Codim< codim >::Mapping * >
     {};
 
-<<<<<<< HEAD
     /** \brief Type to store all subentities of all codimensions */
     typedef GenericGeometry::CodimTable< MappingArray, dim > MappingsTable;
 
     /** \brief The reference element volume */
     ctype volume_;
-=======
-    template< class Topology, unsigned int codim, unsigned int i >
-    void initialize ()
-    {
-      typedef Initialize< Topology, codim > Init;
-      typedef GenericGeometry::ReferenceDomain< Topology > RefDomain;
->>>>>>> 93248a00
 
     std::vector< FieldVector< ctype, dim > > baryCenters_[ dim+1 ];
     std::vector< FieldVector< ctype, dim > > volumeNormals_;
