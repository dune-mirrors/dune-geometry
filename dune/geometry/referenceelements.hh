// -*- tab-width: 4; indent-tabs-mode: nil; c-basic-offset: 2 -*-
// vi: set et ts=4 sw=2 sts=2:
#ifndef DUNE_GEOMETRY_REFERENCEELEMENTS_HH
#define DUNE_GEOMETRY_REFERENCEELEMENTS_HH

#include <dune/common/forloop.hh>
#include <dune/common/typetraits.hh>

#include <dune/geometry/genericgeometry/subtopologies.hh>
#include <dune/geometry/genericgeometry/referencedomain.hh>
#include <dune/geometry/genericgeometry/hybridmapping.hh>
#include <dune/geometry/genericgeometry/mappingprovider.hh>

#include "genericreferenceelements.hh"

namespace Dune
{

  // Internal Forward Declarations
  // -----------------------------

  template< class ctype, int dim >
<<<<<<< HEAD
  class GenericReferenceElement;

  template< class ctype, int dim >
  class GenericReferenceElementContainer;



  // GenericReferenceElement for ctype = void
  // ----------------------------------------

  template< int dim >
  class GenericReferenceElement< void, dim >
  {
    typedef GenericReferenceElement< void, dim > This;

    friend class GenericReferenceElementContainer< void, dim >;

    struct SubEntityInfo;

    // make copy constructor private
    GenericReferenceElement ( const This & );

  protected:
    GenericReferenceElement () {}
    ~GenericReferenceElement () {}

  public:
    /** \brief number of subentities of codimension c
     *
     *  \param[in]  c  codimension whose size is desired
     */
    int size ( int c ) const
    {
      assert( (c >= 0) && (c <= dim) );
      return info_[ c ].size();
    }

    /** \brief number of subentities of codimension cc of subentity (i,c)
     *
     *  Denote by E the i-th subentity of codimension c of the current
     *  reference element. This method returns the number of subentities
     *  of codimension cc of the current reference element, that are also
     *  a subentity of E.
     *
     *  \param[in]  i   number of subentity E (0 <= i < size( c ))
     *  \param[in]  c   codimension of subentity E
     *  \param[in]  cc  codimension whose size is desired (c <= cc <= dim)
     */
    int size ( int i, int c, int cc ) const
    {
      assert( (i >= 0) && (i < size( c )) );
      return info_[ c ][ i ].size( cc );
    }

    /** \brief obtain number of ii-th subentity with codim cc of (i,c)
     *
     *  Denote by E the i-th subentity of codimension c of the current
     *  reference element. And denote by S the ii-th subentity of codimension
     *  (cc-c) of E. Then, S is a also a subentity of codimension c of the current
     *  reference element. This method returns the number of S with respect
     *  to the current reference element.
     *
     *  \param[in]  i   number of subentity E (0 <= i < size( c ))
     *  \param[in]  c   codimension of subentity E
     *  \param[in]  ii  number of subentity S (with respect to E)
     *  \param[in]  cc  codimension of subentity S (c <= cc <= dim)
     */
    int subEntity ( int i, int c, int ii, int cc ) const
    {
      assert( (i >= 0) && (i < size( c )) );
      return info_[ c ][ i ].number( ii, cc );
    }

    /** \brief obtain the type of subentity (i,c)
     *
     *  Denote by E the i-th subentity of codimension c of the current
     *  reference element. This method returns the GeometryType of E.
     *
     *  \param[in]  i      number of subentity E (0 <= i < size( c ))
     *  \param[in]  c      codimension of subentity E
     */
    const GeometryType &type ( int i, int c ) const
    {
      assert( (i >= 0) && (i < size( c )) );
      return info_[ c ][ i ].type();
    }

    /** \brief obtain the type of this reference element */
    const GeometryType &type () const { return type( 0, 0 ); }

    /** \brief initialize the reference element
     *
     *  \param[in]  topologyId  topology id for the desired reference element
     */
    void initializeTopology ( unsigned int topologyId )
    {
      assert( topologyId < GenericGeometry::numTopologies( dim ) );

      // set up subentities
      for( int codim = 0; codim <= dim; ++codim )
      {
        const unsigned int size = GenericGeometry::size( topologyId, dim, codim );
        info_[ codim ].resize( size );
        for( unsigned int i = 0; i < size; ++i )
          info_[ codim ][ i ].initialize( topologyId, codim, i );
      }
    }

    /** \brief initialize the reference element
     *
     *  \tparam  Topology  topology of the desired reference element
     *
     *  \note The dimension of the topology must match dim.
     */
    template< class Topology >
    void initializeTopology ()
    {
      dune_static_assert( (Topology::dimension == dim),
                          "Cannot initialize reference element for different dimension." );
      initializeTopology( Topology::id );
    }

  private:
    std::vector< SubEntityInfo > info_[ dim+1 ];
  };



  // GenericReferenceElement::SubEntityInfo
  // --------------------------------------

  /** \brief topological information about the subentities of a reference element */
  template< int dim >
  struct GenericReferenceElement< void, dim >::SubEntityInfo
  {
    int size ( int cc ) const
    {
      assert( (cc >= codim()) && (cc <= dim) );
      return numbering_[ cc ].size();
    }

    int number ( int ii, int cc ) const
    {
      assert( (ii >= 0) && (ii < size( cc )) );
      return numbering_[ cc ][ ii ];
    }

    const GeometryType &type () const { return type_; }

    void initialize ( unsigned int topologyId, int codim, unsigned int i )
    {
      const unsigned int subId = GenericGeometry::subTopologyId( topologyId, dim, codim, i );
      type_ = GeometryType( subId, dim-codim );

      for( int subcodim = 0; subcodim <= dim-codim; ++subcodim )
      {
        const unsigned int size = GenericGeometry::size( subId, dim-codim, subcodim );

        numbering_[ codim+subcodim ].resize( size );
        for( unsigned int j = 0; j < size; ++j )
          numbering_[ codim+subcodim ][ j ] = GenericGeometry::subTopologyNumber( topologyId, dim, codim, i, subcodim, j );
      }
    }

  private:
    int codim () const { return dim - type().dim(); }

    std::vector< unsigned int > numbering_[ dim+1 ];
    GeometryType type_;
  };



  // GenericReferenceElement
=======
  class ReferenceElementContainer;



  // ReferenceElement
>>>>>>> 8ade0ed5
  // -----------------------

  /** \class ReferenceElement
   *  \ingroup GeometryReferenceElements
   *  \brief This class provides access to geometric and topological
   *  properties of a reference element. This includes its type,
   *  the number of subentities, the volume, and a method for checking
   *  if a point is inside.
   *  The embedding of each subentity into the reference element is also
   *  provided.
   *
   *  A singleton of this class for a given geometry type can be accessed
   *  through the ReferenceElements class.

   *  \tparam ctype  field type for coordinates
   *  \tparam dim    dimension of the reference element
   *
   */
  template< class ctype, int dim >
<<<<<<< HEAD
  class GenericReferenceElement
    : public GenericReferenceElement< void, dim >
  {
    typedef GenericReferenceElement< ctype, dim > This;
    typedef GenericReferenceElement< void, dim > Base;
=======
  class ReferenceElement
  {
    typedef ReferenceElement< ctype, dim > This;
>>>>>>> 8ade0ed5

    friend class ReferenceElementContainer< ctype, dim >;

    // make copy constructor private
<<<<<<< HEAD
    GenericReferenceElement ( const This & );
=======
    ReferenceElement(const ReferenceElement &);
>>>>>>> 8ade0ed5

    ReferenceElement () {}

    ~ReferenceElement ()
    {
      ForLoop< Destroy, 0, dim >::apply( mappings_ );
      integral_constant< int, 0 > codim0Variable;
      if( mappings_[ codim0Variable ].size() )
        delete mappings_[ codim0Variable ][ 0 ];
    }

    template< class Topology > class CornerStorage;
    template< int codim > struct Create;
    template< int codim > struct Destroy;

    struct GeometryTraits
      : public GenericGeometry::DefaultGeometryTraits< ctype, dim, dim >
    {
      typedef GenericGeometry::DefaultGeometryTraits< ctype, dim, dim > Base;

      typedef typename Base::CoordTraits CoordTraits;

      template< class Topology >
      struct Mapping
      {
        typedef GenericGeometry::CornerMapping< CoordTraits, Topology, dim, CornerStorage< Topology >, true > type;
      };

      struct Caching
      {
        static const GenericGeometry::EvaluationType evaluateJacobianTransposed = GenericGeometry::PreCompute;
        static const GenericGeometry::EvaluationType evaluateJacobianInverseTransposed = GenericGeometry::PreCompute;
        static const GenericGeometry::EvaluationType evaluateIntegrationElement = GenericGeometry::PreCompute;
        static const GenericGeometry::EvaluationType evaluateNormal = GenericGeometry::PreCompute;
      };

    };

  public:
    using Base::type;

    /** \brief Collection of types depending on the codimension */
    template< int codim >
    struct Codim
    {
      //! type of mapping embedding a subentity into the reference element
      typedef GenericGeometry::HybridMapping< dim-codim, GeometryTraits > Mapping;
    };

    /** \brief position of the barycenter of entity (i,c)
     *
     *  Denote by E the i-th subentity of codimension c of the current
     *  reference element. This method returns the coordinates of
     *  the center of gravity of E within the current reference element.
     *
     *  \param[in]  i   number of subentity E (0 <= i < size( c ))
     *  \param[in]  c   codimension of subentity E
     */
    const FieldVector< ctype, dim > &position( int i, int c ) const
    {
      assert( (c >= 0) && (c <= dim) );
      return baryCenters_[ c ][ i ];
    }

    /** \brief check if a coordinate is in the reference element
     *
     *  This method returns true if the given local coordinate is within this
     *  reference element.
     *
     *  \param[in]  local  coordinates of the point
     */
    bool checkInside ( const FieldVector< ctype, dim > &local ) const
    {
      return GenericGeometry::template checkInside< ctype, dim >( type().id(), local, 1e-12 );
    }

    /** \brief check if a local coordinate is in the reference element of
     *         the i-th subentity E with codimension c of the current
     *         reference element.
     *
     *  Denote by E the i-th subentity of codimension codim of the current
     *  reference element. This method return true, if the given local
     *  coordinate is within the reference element for the entity E.
     *
     *  \tparam     codim  codimension of subentity E
     *
     *  \param[in]  local  coordinates of the point with respect to the
     *                     reference element of E
     *  \param[in]  i      number of subentity E (0 <= i < size( c ))
     */
    template< int codim >
    bool checkInside ( const FieldVector< ctype, dim-codim > &local, int i ) const
    {
      return GenericGeometry::template checkInside< ctype, dim-codim >( type( i, codim ).id(), local, 1e-12 );
    }

    /** \brief map a local coordinate on subentity (i,codim) into the reference
     *         element
     *
     *  Denote by E the i-th subentity of codimension codim of the current
     *  reference element. This method maps a point within the reference
     *  element of E into the current reference element.
     *
     *  \tparam     codim  codimension of subentity E
     *
     *  \param[in]  local  coordinates of the point with respect to the reference
     *                     element of E
     *  \param[in]  i      number of subentity E (0 <= i < size( c ))
     *  \param[in]  c      codimension of subentity E
     *
     *  \note The runtime argument c is redundant and must equal codim.
     *
     *  \note This method is just an alias for
     *  \code
     *  mapping< codim >( i ).global( local );
     *  \endcode
     */
    template< int codim >
    FieldVector< ctype, dim >
    global ( const FieldVector< ctype, dim-codim > &local, int i, int c ) const
    {
      if( c != codim )
        DUNE_THROW( Exception, "Local Coordinate Type does not correspond to codimension c." );
      assert( c == codim );
      return mapping< codim >( i ).global( local );
    }

    /** \brief map a local coordinate on subentity (i,codim) into the reference
     *         element
     *
     *  Denote by E the i-th subentity of codimension codim of the current
     *  reference element. This method maps a point within the reference
     *  element of E into the current reference element.
     *
     *  \tparam     codim  codimension of subentity E
     *
     *  \param[in]  local  coordinates of the point with respect to the reference
     *                     element of E
     *  \param[in]  i      number of subentity E (0 <= i < size( codim ))
     *
     *  \note This method is just an alias for
     *  \code
     *  mapping< codim >( i ).global( local );
     *  \endcode
     */
    template< int codim >
    FieldVector< ctype, dim >
    global ( const FieldVector< ctype, dim-codim > &local, int i ) const
    {
      return mapping< codim >( i ).global( local );
    }

    /** \brief obtain the embedding of subentity (i,codim) into the reference
     *         element
     *
     *  Denote by E the i-th subentity of codimension codim of the current
     *  reference element. This method returns a
     *  \ref Dune::GenericGeometry::HybridMapping HybridMapping that maps
     *  the reference element of E into the current reference element.
     *
     *  This method can be used in a GenericGeometry to represent subentities
     *  of the current reference element.
     *
     *  \tparam     codim  codimension of subentity E
     *
     *  \param[in]  i      number of subentity E (0 <= i < size( codim ))
     */
    template< int codim >
    typename Codim< codim >::Mapping &mapping( int i ) const
    {
      integral_constant< int, codim > codimVariable;
      return *(mappings_[ codimVariable ][ i ]);
    }

    /** \brief obtain the volume of the reference element */
    ctype volume () const
    {
      return volume_;
    }

    /** \brief obtain the volume outer normal of the reference element
     *
     *  The volume outer normal is the outer normal whose length coincides
     *  with the face's volume.
     *
     *  \param[in]  face  index of the face, whose normal is desired
     */
    const FieldVector< ctype, dim > &volumeOuterNormal ( int face ) const
    {
      assert( (face >= 0) && (face < int( volumeNormals_.size())) );
      return volumeNormals_[ face ];
    }

    /** \brief initialize the reference element
     *
     *  \tparam  Topology  topology of the desired reference element
     *
     *  \note The dimension of the topology must match dim.
     */
    template< class Topology >
    void initializeTopology ()
    {
      dune_static_assert( (Topology::dimension == dim),
                          "Cannot initialize reference element for different dimension." );
      typedef GenericGeometry::ReferenceDomain< Topology > ReferenceDomain;

      Base::template initializeTopology( Topology::id );

      // compute corners
      const unsigned int numVertices = Base::size( dim );
      baryCenters_[ dim ].resize( numVertices );
      for( unsigned int i = 0; i < numVertices; ++i )
        ReferenceDomain::corner( i, baryCenters_[ dim ][ i ] );

      // compute barycenters
      for( int codim = 0; codim < dim; ++codim )
      {
        const unsigned int size = Base::size( codim );
        baryCenters_[ codim ].resize( size );
        for( unsigned int i = 0; i < size; ++i )
        {
          baryCenters_[ codim ][ i ] = FieldVector< ctype, dim >( ctype( 0 ) );
          const unsigned int numCorners = Base::size( i, codim, dim );
          for( unsigned int j = 0; j < numCorners; ++j )
            baryCenters_[ codim ][ i ] += baryCenters_[ dim ][ Base::subEntity( i, codim, j, dim ) ];
          baryCenters_[ codim ][ i ] *= ctype( 1 ) / ctype( numCorners );
        }
      }

      // compute reference element volume
      volume_ = ReferenceDomain::template volume< ctype >();

      // compute normals
      volumeNormals_.resize( ReferenceDomain::numNormals );
      for( unsigned int i = 0; i < ReferenceDomain::numNormals; ++i )
        ReferenceDomain::integrationOuterNormal( i ,volumeNormals_[ i ] );

<<<<<<< HEAD
      // set up mappings
      typedef GenericGeometry::VirtualMapping< Topology, GeometryTraits > VirtualMapping;
=======
  /** \brief Topological and geometric information about the subentities
   *     of a reference element
   */
  template< class ctype, int dim >
  class ReferenceElement< ctype, dim >::SubEntityInfo
  {
    template< class Topology, int codim > struct Initialize
    {
      template< int subcodim > struct SubCodim;
    };

    int codim_;
    std::vector< int > numbering_[ dim+1 ];
    FieldVector< ctype, dim > baryCenter_;
    GeometryType type_;
>>>>>>> 8ade0ed5

      integral_constant< int, 0 > codim0Variable;
      mappings_[ codim0Variable ].resize( 1 );
      mappings_[ codim0Variable ][ 0 ]  = new VirtualMapping( codim0Variable );

      Dune::ForLoop< Create, 0, dim >::apply( static_cast< Base & >( *this ), mappings_ );
    }

  private:
    /** \brief Stores all subentities of a given codimension */
    template< int codim >
    struct MappingArray
      : public std::vector< typename Codim< codim >::Mapping * >
    {};

    /** \brief Type to store all subentities of all codimensions */
    typedef GenericGeometry::CodimTable< MappingArray, dim > MappingsTable;

    /** \brief The reference element volume */
    ctype volume_;

    std::vector< FieldVector< ctype, dim > > baryCenters_[ dim+1 ];
    std::vector< FieldVector< ctype, dim > > volumeNormals_;

    /** \brief Stores all subentities of all codimensions */
    MappingsTable mappings_;
  };



  // GenericReferenceElement::CornerStorage
  // --------------------------------------

  template< class ctype, int dim >
  template< class Topology >
  class ReferenceElement< ctype, dim >::CornerStorage
  {
    typedef GenericGeometry::ReferenceDomain< Topology > RefDomain;

  public:
    static const unsigned int size = Topology::numCorners;

    template< class SubTopology >
    struct SubStorage
    {
      typedef CornerStorage< SubTopology > type;
    };

    explicit CornerStorage ( const integral_constant< int, 0 > & )
    {
      for( unsigned int i = 0; i < size; ++i )
        RefDomain::corner( i, coords_[ i ] );
    }

    template< class Mapping, unsigned int codim >
    explicit
    CornerStorage ( const GenericGeometry::SubMappingCoords< Mapping, codim > &coords )
    {
      for( unsigned int i = 0; i < size; ++i )
        coords_[ i ] = coords[ i ];
    }

    const FieldVector< ctype, dim > &operator[] ( unsigned int i ) const
    {
      return coords_[ i ];
    }

  private:
    FieldVector< ctype, dim > coords_[ size ];
  };


<<<<<<< HEAD
=======
  template< class ctype, int dim >
  template< class Topology, int codim >
  template< int subcodim >
  struct ReferenceElement< ctype, dim >::SubEntityInfo::Initialize< Topology, codim >::SubCodim
  {
    typedef GenericGeometry::SubTopologySize< Topology, codim, subcodim > SubSize;
    typedef GenericGeometry::GenericSubTopologyNumbering< Topology, codim, subcodim > SubNumbering;

    static void apply ( unsigned int i, std::vector< int > (&numbering)[ dim+1 ] )
    {
      const unsigned int size = SubSize::size( i );
      numbering[ codim+subcodim ].resize( size );
      for( unsigned int j = 0; j < size; ++j )
        numbering[ codim+subcodim ][ j ] = SubNumbering::number( i, j );
    }
  };
>>>>>>> 8ade0ed5

  // GenericReferenceElement::Create
  // -------------------------------

  template< class ctype, int dim >
<<<<<<< HEAD
  template< int codim >
  struct GenericReferenceElement< ctype, dim >::Create
  {
    static void apply ( const GenericReferenceElement< void, dim > &refElement, MappingsTable &mappings )
=======
  template< class Topology >
  struct ReferenceElement< ctype, dim >::Initialize
  {
    typedef Dune::ReferenceElement< ctype, dim > ReferenceElement;

    typedef typename ReferenceElement::template Codim< 0 >::Mapping ReferenceMapping;

    template< int codim >
    struct Codim
>>>>>>> 8ade0ed5
    {
      if( codim > 0 )
      {
        integral_constant< int, 0 > codim0Variable;
        const typename Codim< 0 >::Mapping &refMapping = *(mappings[ codim0Variable ][ 0 ]);

        typedef typename GenericGeometry::MappingProvider< typename Codim< 0 >::Mapping, codim > MappingProvider;
        integral_constant< int, codim > codimVariable;

        const unsigned int size = refElement.size( codim );
        mappings[ codimVariable ].resize( size );
        for( unsigned int i = 0; i < size; ++i )
        {
          char *storage = new char[ MappingProvider::maxMappingSize ];
          mappings[ codimVariable ][ i ] = refMapping.template trace< codim >( i, storage );
        }
      }
    }
  };



  // GenericReferenceElement::Destroy
  // --------------------------------

  template< class ctype, int dim >
  template< int codim >
  struct ReferenceElement< ctype, dim >::Destroy
  {
    static void apply ( MappingsTable &mappings )
    {
      if( codim > 0 )
      {
        integral_constant< int, codim > codimVariable;
        for( size_t i = 0; i < mappings[ codimVariable ].size(); ++i )
        {
          typedef typename Codim< codim >::Mapping Mapping;
          mappings[ codimVariable ][ i ]->~Mapping();
          char *storage = (char *)mappings[ codimVariable ][ i ];
          delete[]( storage );
        }
      }
    }
  };



  // ReferenceElementContainer
  // --------------------------------

  template< class ctype, int dim >
  class ReferenceElementContainer
  {
    static const unsigned int numTopologies = (1u << dim);

  public:
    typedef ReferenceElement< ctype, dim > value_type;
    typedef const value_type *const_iterator;

    ReferenceElementContainer ()
    {
      ForLoop< Builder, 0, numTopologies-1 >::apply( values_ );
    }

    const value_type &operator() ( const GeometryType &type ) const
    {
      assert( type.dim() == dim );
      return values_[ type.id() ];
    }

    const value_type &simplex () const
    {
      return values_[ GenericGeometry::SimplexTopology< dim >::type::id ];
    }

    const value_type &cube () const
    {
      return values_[ GenericGeometry::CubeTopology< dim >::type::id ];
    }

    const value_type &pyramid () const
    {
      return values_[ GenericGeometry::PyramidTopology< dim >::type::id ];
    }

    const value_type &prism () const
    {
      return values_[ GenericGeometry::PrismTopology< dim >::type::id ];
    }

    const_iterator begin () const { return values_; }
    const_iterator end () const { return values_ + numTopologies; }

  private:
    template< int topologyId >
    struct Builder
    {
      static void apply ( value_type (&values)[ numTopologies ] )
      {
        typedef typename GenericGeometry::Topology< topologyId, dim >::type Topology;
        values[ topologyId ].template initializeTopology< Topology >();
      }
    };

    value_type values_[ numTopologies ];
  };



  // ReferenceElements
  // ------------------------

  /** \brief Class providing access to the singletons of the
   *  reference elements. Special methods are available for
   *  simplex and cube elements of any dimension.
   *  The method general can be used to obtain the reference element
   *  for a given geometry type.
   *
   *  \ingroup GeometryReferenceElements
   */
  template< class ctype, int dim >
  struct ReferenceElements
  {
    typedef typename ReferenceElementContainer< ctype, dim >::const_iterator Iterator;

    //! get general reference elements
    static const ReferenceElement< ctype, dim > &
    general ( const GeometryType &type )
    {
      return container() ( type );
    }

    //! get simplex reference elements
    static const ReferenceElement< ctype, dim > &simplex ()
    {
      return container().simplex();
    }

    //! get hypercube reference elements
    static const ReferenceElement< ctype, dim > &cube ()
    {
      return container().cube();
    }

    static Iterator begin () { return container().begin(); }
    static Iterator end () { return container().end(); }

  private:
    static const ReferenceElementContainer< ctype, dim > &container ()
    {
      static ReferenceElementContainer< ctype, dim > container;
      return container;
    }
  };

} // namespace Dune

#endif // #ifndef DUNE_GEOMETRY_REFERENCEELEMENTS_HH<|MERGE_RESOLUTION|>--- conflicted
+++ resolved
@@ -11,8 +11,6 @@
 #include <dune/geometry/genericgeometry/hybridmapping.hh>
 #include <dune/geometry/genericgeometry/mappingprovider.hh>
 
-#include "genericreferenceelements.hh"
-
 namespace Dune
 {
 
@@ -20,32 +18,31 @@
   // -----------------------------
 
   template< class ctype, int dim >
-<<<<<<< HEAD
-  class GenericReferenceElement;
+  class ReferenceElement;
 
   template< class ctype, int dim >
-  class GenericReferenceElementContainer;
-
-
-
-  // GenericReferenceElement for ctype = void
-  // ----------------------------------------
+  class ReferenceElementContainer;
+
+
+
+  // ReferenceElement for ctype = void
+  // ---------------------------------
 
   template< int dim >
-  class GenericReferenceElement< void, dim >
+  class ReferenceElement< void, dim >
   {
-    typedef GenericReferenceElement< void, dim > This;
-
-    friend class GenericReferenceElementContainer< void, dim >;
+    typedef ReferenceElement< void, dim > This;
+
+    friend class ReferenceElementContainer< void, dim >;
 
     struct SubEntityInfo;
 
     // make copy constructor private
-    GenericReferenceElement ( const This & );
+    ReferenceElement ( const This & );
 
   protected:
-    GenericReferenceElement () {}
-    ~GenericReferenceElement () {}
+    ReferenceElement () {}
+    ~ReferenceElement () {}
 
   public:
     /** \brief number of subentities of codimension c
@@ -149,12 +146,12 @@
 
 
 
-  // GenericReferenceElement::SubEntityInfo
-  // --------------------------------------
+  // ReferenceElement::SubEntityInfo
+  // -------------------------------
 
   /** \brief topological information about the subentities of a reference element */
   template< int dim >
-  struct GenericReferenceElement< void, dim >::SubEntityInfo
+  struct ReferenceElement< void, dim >::SubEntityInfo
   {
     int size ( int cc ) const
     {
@@ -194,15 +191,8 @@
 
 
 
-  // GenericReferenceElement
-=======
-  class ReferenceElementContainer;
-
-
-
   // ReferenceElement
->>>>>>> 8ade0ed5
-  // -----------------------
+  // ----------------
 
   /** \class ReferenceElement
    *  \ingroup GeometryReferenceElements
@@ -221,26 +211,16 @@
    *
    */
   template< class ctype, int dim >
-<<<<<<< HEAD
-  class GenericReferenceElement
-    : public GenericReferenceElement< void, dim >
-  {
-    typedef GenericReferenceElement< ctype, dim > This;
-    typedef GenericReferenceElement< void, dim > Base;
-=======
   class ReferenceElement
+    : public ReferenceElement< void, dim >
   {
     typedef ReferenceElement< ctype, dim > This;
->>>>>>> 8ade0ed5
+    typedef ReferenceElement< void, dim > Base;
 
     friend class ReferenceElementContainer< ctype, dim >;
 
     // make copy constructor private
-<<<<<<< HEAD
-    GenericReferenceElement ( const This & );
-=======
-    ReferenceElement(const ReferenceElement &);
->>>>>>> 8ade0ed5
+    ReferenceElement ( const This & );
 
     ReferenceElement () {}
 
@@ -478,26 +458,8 @@
       for( unsigned int i = 0; i < ReferenceDomain::numNormals; ++i )
         ReferenceDomain::integrationOuterNormal( i ,volumeNormals_[ i ] );
 
-<<<<<<< HEAD
       // set up mappings
       typedef GenericGeometry::VirtualMapping< Topology, GeometryTraits > VirtualMapping;
-=======
-  /** \brief Topological and geometric information about the subentities
-   *     of a reference element
-   */
-  template< class ctype, int dim >
-  class ReferenceElement< ctype, dim >::SubEntityInfo
-  {
-    template< class Topology, int codim > struct Initialize
-    {
-      template< int subcodim > struct SubCodim;
-    };
-
-    int codim_;
-    std::vector< int > numbering_[ dim+1 ];
-    FieldVector< ctype, dim > baryCenter_;
-    GeometryType type_;
->>>>>>> 8ade0ed5
 
       integral_constant< int, 0 > codim0Variable;
       mappings_[ codim0Variable ].resize( 1 );
@@ -528,8 +490,8 @@
 
 
 
-  // GenericReferenceElement::CornerStorage
-  // --------------------------------------
+  // ReferenceElement::CornerStorage
+  // -------------------------------
 
   template< class ctype, int dim >
   template< class Topology >
@@ -570,46 +532,15 @@
   };
 
 
-<<<<<<< HEAD
-=======
+
+  // ReferenceElement::Create
+  // ------------------------
+
   template< class ctype, int dim >
-  template< class Topology, int codim >
-  template< int subcodim >
-  struct ReferenceElement< ctype, dim >::SubEntityInfo::Initialize< Topology, codim >::SubCodim
+  template< int codim >
+  struct ReferenceElement< ctype, dim >::Create
   {
-    typedef GenericGeometry::SubTopologySize< Topology, codim, subcodim > SubSize;
-    typedef GenericGeometry::GenericSubTopologyNumbering< Topology, codim, subcodim > SubNumbering;
-
-    static void apply ( unsigned int i, std::vector< int > (&numbering)[ dim+1 ] )
-    {
-      const unsigned int size = SubSize::size( i );
-      numbering[ codim+subcodim ].resize( size );
-      for( unsigned int j = 0; j < size; ++j )
-        numbering[ codim+subcodim ][ j ] = SubNumbering::number( i, j );
-    }
-  };
->>>>>>> 8ade0ed5
-
-  // GenericReferenceElement::Create
-  // -------------------------------
-
-  template< class ctype, int dim >
-<<<<<<< HEAD
-  template< int codim >
-  struct GenericReferenceElement< ctype, dim >::Create
-  {
-    static void apply ( const GenericReferenceElement< void, dim > &refElement, MappingsTable &mappings )
-=======
-  template< class Topology >
-  struct ReferenceElement< ctype, dim >::Initialize
-  {
-    typedef Dune::ReferenceElement< ctype, dim > ReferenceElement;
-
-    typedef typename ReferenceElement::template Codim< 0 >::Mapping ReferenceMapping;
-
-    template< int codim >
-    struct Codim
->>>>>>> 8ade0ed5
+    static void apply ( const ReferenceElement< void, dim > &refElement, MappingsTable &mappings )
     {
       if( codim > 0 )
       {
@@ -632,8 +563,8 @@
 
 
 
-  // GenericReferenceElement::Destroy
-  // --------------------------------
+  // ReferenceElement::Destroy
+  // -------------------------
 
   template< class ctype, int dim >
   template< int codim >
@@ -658,7 +589,7 @@
 
 
   // ReferenceElementContainer
-  // --------------------------------
+  // -------------------------
 
   template< class ctype, int dim >
   class ReferenceElementContainer
@@ -720,9 +651,9 @@
 
 
   // ReferenceElements
-  // ------------------------
-
-  /** \brief Class providing access to the singletons of the
+  // -----------------
+
+  /** \brief Class providing access to the singletons of the generic
    *  reference elements. Special methods are available for
    *  simplex and cube elements of any dimension.
    *  The method general can be used to obtain the reference element
@@ -735,20 +666,20 @@
   {
     typedef typename ReferenceElementContainer< ctype, dim >::const_iterator Iterator;
 
-    //! get general reference elements
+    //! get general generic reference elements
     static const ReferenceElement< ctype, dim > &
     general ( const GeometryType &type )
     {
       return container() ( type );
     }
 
-    //! get simplex reference elements
+    //! get simplex generic reference elements
     static const ReferenceElement< ctype, dim > &simplex ()
     {
       return container().simplex();
     }
 
-    //! get hypercube reference elements
+    //! get hypercube generic reference elements
     static const ReferenceElement< ctype, dim > &cube ()
     {
       return container().cube();
