// -*- tab-width: 4; indent-tabs-mode: nil; c-basic-offset: 2 -*-
// vi: set et ts=4 sw=2 sts=2:

#ifndef DUNE_GEOMETRY_AXISALIGNED_CUBE_GEOMETRY_HH
#define DUNE_GEOMETRY_AXISALIGNED_CUBE_GEOMETRY_HH

/** \file
    \brief A geometry implementation for axis-aligned hypercubes
 */

#include <bitset>

#include <dune/common/fvector.hh>
#include <dune/common/fmatrix.hh>
#include <dune/common/diagonalmatrix.hh>
#include <dune/common/unused.hh>

#include <dune/geometry/type.hh>




namespace Dune {

  /** \brief A geometry implementation for axis-aligned hypercubes
   *
   * This code is much faster than a generic implementation for hexahedral elements.
   * All methods use the fact that a geometry for axis-aligned cubes is basically just
   * a(n affine) scaling in the coordinate directions.
   *
   * If dim < coorddim then local coordinates need to be suitably mapped to global ones.
   * AxisAlignedCubeGeometry uses a special std::bitset 'axes' for this.  'axes' has coorddim
   * entries, of which precisely 'dim' need to be set.  Each set entry marks a local
   * coordinate, i.e., a coordinate in which the cube has extension.  The cube is flat
   * in all other directions.  Its coordinates in these directions is taking from
   * the array called 'lower', which specifies the lower left corner of the hypercube.
   *
   * In the case of dim==coorddim, the code goes into overdrive.  Then special code path's
   * are taken (statically) which omit the conditionals needed to sort out the embedding
   * of local into global coordinates.  Aggressive compiler/scheduler optimization becomes
   * possible.  Additionally, the types returned by the methods jacobianTransposed
   * and jacobianInverseTransposed are dedicated types for diagonal matrices (DiagonalMatrix).
   *
   * \tparam CoordType Type used for single coordinate coefficients
   * \tparam dim Dimension of the cube
   * \tparam coorddim Dimension of the space that the cube lives in
   */
  template <class CoordType, unsigned int dim, unsigned int coorddim>
  class AxisAlignedCubeGeometry
  {


  public:

    /** \brief Dimension of the cube element */
    enum {mydimension = dim};

    /** \brief Dimension of the world space that the cube element is embedded in*/
    enum {coorddimension = coorddim};

    /** \brief Type used for single coordinate coefficients */
    typedef CoordType ctype;

    /** \brief Type used for a vector of element coordinates */
    typedef FieldVector<ctype,dim> LocalCoordinate;

    /** \brief Type used for a vector of world coordinates */
    typedef FieldVector<ctype,coorddim> GlobalCoordinate;

    /** \brief Return type of jacobianTransposed

        This is a fast DiagonalMatrix if dim==coorddim, and a FieldMatrix otherwise.
        The FieldMatrix will never contain more than one entry per row,
        hence it could be replaced by something more efficient.
     */
    typedef typename SelectType<dim==coorddim,
        DiagonalMatrix<ctype,dim>,
        FieldMatrix<ctype,dim,coorddim> >::Type JacobianTransposed;

    /** \brief Return type of jacobianInverseTransposed

        This is a fast DiagonalMatrix if dim==coorddim, and a FieldMatrix otherwise.
        The FieldMatrix will never contain more than one entry per column,
        hence it could be replaced by something more efficient.
     */
    typedef typename SelectType<dim==coorddim,
        DiagonalMatrix<ctype,dim>,
        FieldMatrix<ctype,coorddim,dim> >::Type JacobianInverseTransposed;

    /** \brief Constructor from a lower left and an upper right corner

        \note Only for dim==coorddim
     */
    AxisAlignedCubeGeometry(const Dune::FieldVector<ctype,coorddim> lower,
                            const Dune::FieldVector<ctype,coorddim> upper)
      : lower_(lower),
        upper_(upper),
        axes_((1<<coorddim)-1),     // all 'true', but is never actually used
        jacobianTransposed_(0),
        jacobianInverseTransposed_(0)
    {}

    /** \brief Constructor from a lower left and an upper right corner
     *
     *  \param lower Coordinates for the lower left corner.
     *  \param upper Coordinates for the upper right corner.
     *  \param axes Each bit set to 'true' here corresponds to a local coordinate axis.
     *         In other words, precisely 'dim' bits must be set here.
     */
    AxisAlignedCubeGeometry(const Dune::FieldVector<ctype,coorddim> lower,
                            const Dune::FieldVector<ctype,coorddim> upper,
                            const std::bitset<coorddim>& axes)
      : lower_(lower),
        upper_(upper),
        axes_(axes),
        jacobianTransposed_(0),
        jacobianInverseTransposed_(0)
    {
      assert(axes.count()==dim);
      for (size_t i=0; i<coorddim; i++)
        if (not axes_[i])
          upper_[i] = lower_[i];
    }

<<<<<<< HEAD
=======
    /** \brief Constructor from a single point only

        \note Only for dim==0
     */
    AxisAlignedCubeGeometry(const Dune::FieldVector<ctype,coorddim> lower)
      : lower_(lower),
        jacobianTransposed_(0),
        jacobianInverseTransposed_(0)
    {}

    /** \brief Assignment operator */
    AxisAlignedCubeGeometry& operator=(const AxisAlignedCubeGeometry& other)
    {
      lower_                     = other.lower_;
      upper_                     = other.upper_;
      axes_                      = other.axes_;
      jacobianTransposed_        = other.jacobianTransposed_;
      jacobianInverseTransposed_ = other.jacobianInverseTransposed_;
      return *this;
    }

>>>>>>> 548acda2
    /** \brief Type of the cube.  Here: a hypercube of the correct dimension */
    GeometryType type() const
    {
      return GeometryType(GeometryType::cube,dim);
    }

    /** \brief Map a point in local (element) coordinates to world coordinates */
    GlobalCoordinate global(const LocalCoordinate& local) const
    {
      GlobalCoordinate result;
      if (dim == coorddim) {        // fast case
        for (size_t i=0; i<coorddim; i++)
          result[i] = lower_[i] + local[i]*(upper_[i] - lower_[i]);
      } if (dim == 0) {              // a vertex -- the other fast case
        result = lower_;          // hope for named-return-type-optimization
      } else {          // slow case
        size_t lc=0;
        for (size_t i=0; i<coorddim; i++)
          result[i] = (axes_[i])
                      ? lower_[i] + local[lc++]*(upper_[i] - lower_[i])
                      : lower_[i];
      }
      return result;
    }

    /** \brief Map a point in global (world) coordinates to element coordinates */
    LocalCoordinate local(const GlobalCoordinate& global) const
    {
      LocalCoordinate result;
      if (dim == coorddim) {        // fast case
        for (size_t i=0; i<dim; i++)
          result[i] = (global[i] - lower_[i]) / (upper_[i] - lower_[i]);
      } else if (dim != 0) {          // slow case
        size_t lc=0;
        for (size_t i=0; i<coorddim; i++)
          if (axes_[i])
            result[lc++] = (global[i] - lower_[i]) / (upper_[i] - lower_[i]);
      }
      return result;
    }

    /** \brief Jacobian transposed of the transformation from local to global coordinates */
    const JacobianTransposed& jacobianTransposed(DUNE_UNUSED const LocalCoordinate& local) const
    {
      jacobianTransposed( jacobianTransposed_ );
      return jacobianTransposed_;
    }

    /** \brief Jacobian transposed of the transformation from local to global coordinates */
    const JacobianInverseTransposed& jacobianInverseTransposed(DUNE_UNUSED const LocalCoordinate& local) const
    {
      jacobianInverseTransposed( jacobianInverseTransposed_ );
      return jacobianInverseTransposed_;
    }

    /** \brief Return the integration element, i.e., the determinant term in the integral
               transformation formula
     */
    ctype integrationElement(DUNE_UNUSED const LocalCoordinate& local) const
    {
      return volume();
    }

    /** \brief Return center of mass of the element */
    GlobalCoordinate center() const
    {
      GlobalCoordinate result;
      if (dim==0)
        result = lower_;
      else {
        // Since lower_==upper_ for unused coordinates, this always does the right thing
        for (size_t i=0; i<coorddim; i++)
          result[i] = 0.5 * (lower_[i] + upper_[i]);
      }
      return result;
    }

    /** \brief Return the number of corners of the element */
    int corners () const
    {
      return 1<<dim;
    }

    /** \brief Return world coordinates of the k-th corner of the element */
    GlobalCoordinate corner(int k) const
    {
      GlobalCoordinate result;
      if (dim == coorddim) {         // fast case
        for (size_t i=0; i<coorddim; i++)
          result[i] = (k & (1<<i)) ? upper_[i] : lower_[i];
      } if (dim == 0) {         // vertex
        result = lower_;            // rely on named return-type optimization
      } else {                // slow case
        unsigned int mask = 1;

        for (size_t i=0; i<coorddim; i++) {
          if (not axes_[i])
            result[i] = lower_[i];
          else {
            result[i] = (k & mask) ? upper_[i] : lower_[i];
            mask = (mask<<1);
          }
        }
      }


      return result;
    }

    /** \brief Return the element volume */
    ctype volume() const
    {
      ctype vol = 1;
      if (dim == coorddim) {         // fast case
        for (size_t i=0; i<dim; i++)
          vol *= upper_[i] - lower_[i];
        // do nothing if dim == 0
      } else if (dim != 0) {         // slow case
        for (size_t i=0; i<coorddim; i++)
          if (axes_[i])
            vol *= upper_[i] - lower_[i];
      }
      return vol;
    }

    /** \brief Return if the element is affine.  Here: yes */
    bool affine() const
    {
      return true;
    }

  private:
    // jacobianTransposed: fast case --> diagonal matrix
    void jacobianTransposed ( DiagonalMatrix<ctype,dim> &jacobianTransposed ) const
    {
      for (size_t i=0; i<dim; i++)
        jacobianTransposed.diagonal()[i] = upper_[i] - lower_[i];
    }

    // jacobianTransposed: slow case --> dense matrix
    void jacobianTransposed ( FieldMatrix<ctype,dim,coorddim> &jacobianTransposed ) const
    {
      size_t lc = 0;
      for (size_t i=0; i<coorddim; i++)
        if (axes_[i])
          jacobianTransposed[lc++][i] = upper_[i] - lower_[i];
    }

    // jacobianInverseTransposed: fast case --> diagonal matrix
    void jacobianInverseTransposed ( DiagonalMatrix<ctype,dim> &jacobianInverseTransposed ) const
    {
      for (size_t i=0; i<dim; i++)
        jacobianInverseTransposed.diagonal()[i] = 1.0 / (upper_[i] - lower_[i]);
    }

    // jacobianInverseTransposed: slow case --> dense matrix
    void jacobianInverseTransposed ( FieldMatrix<ctype,coorddim,dim> &jacobianInverseTransposed ) const
    {
      size_t lc = 0;
      for (size_t i=0; i<coorddim; i++)
        if (axes_[i])
          jacobianInverseTransposed[i][lc++] = 1.0 / (upper_[i] - lower_[i]);
    }

    Dune::FieldVector<ctype,coorddim> lower_;

    Dune::FieldVector<ctype,coorddim> upper_;

    std::bitset<coorddim> axes_;

    // Storage so method jacobianTransposed can return a const reference
    mutable JacobianTransposed jacobianTransposed_;

    // Storage so method jacobianInverseTransposed can return a const reference
    mutable JacobianInverseTransposed jacobianInverseTransposed_;

  };

} // namespace Dune
#endif<|MERGE_RESOLUTION|>--- conflicted
+++ resolved
@@ -48,7 +48,7 @@
   template <class CoordType, unsigned int dim, unsigned int coorddim>
   class AxisAlignedCubeGeometry
   {
-
+    typedef AxisAlignedCubeGeometry< CoordType, dim, coorddim > This;
 
   public:
 
@@ -95,9 +95,7 @@
                             const Dune::FieldVector<ctype,coorddim> upper)
       : lower_(lower),
         upper_(upper),
-        axes_((1<<coorddim)-1),     // all 'true', but is never actually used
-        jacobianTransposed_(0),
-        jacobianInverseTransposed_(0)
+        axes_((1<<coorddim)-1)     // all 'true', but is never actually used
     {}
 
     /** \brief Constructor from a lower left and an upper right corner
@@ -112,9 +110,7 @@
                             const std::bitset<coorddim>& axes)
       : lower_(lower),
         upper_(upper),
-        axes_(axes),
-        jacobianTransposed_(0),
-        jacobianInverseTransposed_(0)
+        axes_(axes)
     {
       assert(axes.count()==dim);
       for (size_t i=0; i<coorddim; i++)
@@ -122,30 +118,31 @@
           upper_[i] = lower_[i];
     }
 
-<<<<<<< HEAD
-=======
     /** \brief Constructor from a single point only
 
         \note Only for dim==0
      */
     AxisAlignedCubeGeometry(const Dune::FieldVector<ctype,coorddim> lower)
-      : lower_(lower),
-        jacobianTransposed_(0),
-        jacobianInverseTransposed_(0)
+      : lower_(lower)
+    {
+      assert( dim == 0 );
+    }
+
+    AxisAlignedCubeGeometry ( const This &other )
+      : lower_( other.lower_ ),
+        upper_( other.upper_ ),
+        axes_( other.axes_ )
     {}
 
     /** \brief Assignment operator */
-    AxisAlignedCubeGeometry& operator=(const AxisAlignedCubeGeometry& other)
-    {
-      lower_                     = other.lower_;
-      upper_                     = other.upper_;
-      axes_                      = other.axes_;
-      jacobianTransposed_        = other.jacobianTransposed_;
-      jacobianInverseTransposed_ = other.jacobianInverseTransposed_;
+    const AxisAlignedCubeGeometry &operator= ( const This &other )
+    {
+      lower_ = other.lower_;
+      upper_ = other.upper_;
+      axes_ = other.axes_;
       return *this;
     }
 
->>>>>>> 548acda2
     /** \brief Type of the cube.  Here: a hypercube of the correct dimension */
     GeometryType type() const
     {
